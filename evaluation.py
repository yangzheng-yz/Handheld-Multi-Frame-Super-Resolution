--- conflicted
+++ resolved
@@ -23,7 +23,6 @@
 import colour_demosaicing
 import math
 from skimage import filters
-import pandas as pd
 
 from handheld_super_resolution.utils_image import compute_grey_images
 from handheld_super_resolution.super_resolution import main
@@ -392,22 +391,22 @@
 
     """
 
-    # warped_images = np.empty(comp_alignment.shape[:-1]+(3,))
-    
-    # im_EQ = np.empty(comp_alignment.shape[:-1])
+    warped_images = np.empty(comp_alignment.shape[:-1]+(3,))
+    
+    im_EQ = np.empty(comp_alignment.shape[:-1])
     mean_flow_qe = np.empty(comp_alignment.shape[0])
     print("Evaluating {}".format(label))
     for iteration in  tqdm(range(comp_alignment.shape[0])):
-    #     for image_index in range(comp_alignment.shape[1]):
-    #         warped_images[iteration, image_index] = warp_flow(comp_imgs[image_index],
-    #                                                           comp_alignment[iteration, image_index], rgb=True)
-    #         im_EQ[iteration, image_index] = im_SE(ref_img,
-    #                                               warped_images[iteration, image_index])
-    #     # [it, image, posy, posx, flowxy
-    #     # gt flow : image, flowxyu -> it=None, image, poxy=None, posx=None, flowy
+        for image_index in range(comp_alignment.shape[1]):
+            warped_images[iteration, image_index] = warp_flow(comp_imgs[image_index],
+                                                              comp_alignment[iteration, image_index], rgb=True)
+            im_EQ[iteration, image_index] = im_SE(ref_img,
+                                                  warped_images[iteration, image_index])
+        # [it, image, posy, posx, flowxy
+        # gt flow : image, flowxyu -> it=None, image, poxy=None, posx=None, flowy
         mean_flow_qe[iteration] = np.mean(np.linalg.norm(gt_flow[None][None][None].transpose((0,3,1,2,4)) - comp_alignment[iteration], axis=4), axis=(1,2,3))
     
-    # last_im_MSE = np.mean(im_EQ[-1])
+    last_im_MSE = np.mean(im_EQ[-1])
     if comp_alignment.shape[0] > 1:
         # plt.figure("flow MSE")
         # plt.plot([i for i in range(len(flow_EQ))], np.mean(flow_EQ, axis=(1,2,3)), label=label)
@@ -415,11 +414,11 @@
         # plt.ylabel('MSE on flow')
         # plt.legend()
         
-        # plt.figure("image MSE")
-        # plt.plot([i for i in range(len(im_EQ))], np.mean(im_EQ, axis=(1,2,3)), label=label)
-        # plt.xlabel('lk iteration')
-        # plt.ylabel('MSE on warped image')
-        # plt.legend()
+        plt.figure("image MSE")
+        plt.plot([i for i in range(len(im_EQ))], np.mean(im_EQ, axis=(1,2,3)), label=label)
+        plt.xlabel('lk iteration')
+        plt.ylabel('MSE on warped image')
+        plt.legend()
     
         plt.figure("flow norm")
         plt.plot([np.mean(np.linalg.norm(comp_alignment[i], axis=3)) for i in range(comp_alignment.shape[0])], label=label)
@@ -443,9 +442,9 @@
         # plt.plot([8], [last_flow_MSE], marker = 'x', label = "Farneback")
         # plt.legend()
         
-        # plt.figure("image MSE")
-        # plt.plot([params['kanade']['tuning']['kanadeIter']], [last_im_MSE], marker = 'x', label = "Farneback")
-        # plt.legend()
+        plt.figure("image MSE")
+        plt.plot([params['kanade']['tuning']['kanadeIter']], [last_im_MSE], marker = 'x', label = "Farneback")
+        plt.legend()
         
         plt.figure("flow norm")
         plt.plot([params['kanade']['tuning']['kanadeIter']], [np.mean(np.linalg.norm(comp_alignment[0], axis=3))] , marker = 'x', label = "Farneback")
@@ -459,17 +458,17 @@
         plt.ylabel("quadratic error on flow")
         plt.legend()
         
-    # if imshow : 
-    #     for i in range(im_EQ.shape[0]):
-    #         # plt.figure("{} alignment, step {}".format(label, i))
-    #         # plt.imshow(np.log10(np.mean(flow_EQ[i], axis = 0)), cmap = "Reds")
-    #         # plt.colorbar()
+    if imshow : 
+        for i in range(im_EQ.shape[0]):
+            # plt.figure("{} alignment, step {}".format(label, i))
+            # plt.imshow(np.log10(np.mean(flow_EQ[i], axis = 0)), cmap = "Reds")
+            # plt.colorbar()
             
-    #         plt.figure("{} warped alignment, step {}".format(label, i))
-    #         plt.imshow(np.log10(im_EQ[i,1]),vmin = -3, vmax=4, cmap = "Reds")
-    #         plt.colorbar()
-
-    return mean_flow_qe
+            plt.figure("{} warped alignment, step {}".format(label, i))
+            plt.imshow(np.log10(im_EQ[i,1]),vmin = -3, vmax=4, cmap = "Reds")
+            plt.colorbar()
+
+    return warped_images, im_EQ 
 
 #%% params
 #Warning : tileSize is expressed in terms of grey pixels.
@@ -532,15 +531,11 @@
     #img = plt.imread("P:/Urban100_SR/image_SRF_4/img_040_SRF_4_HR.png")*255
     # img = plt.imread("P:/0002/Canon/im.JPG")
     img = plt.imread("P:/DIV2K_valid_HR/DIV2K_valid_HR/0900.png")*255
-    transformation_params = {'max_translation':5,
+    transformation_params = {'max_translation':3,
                               'max_shear': 0,
                               'max_ar_factor': 0,
                               'max_rotation': 0}
-<<<<<<< HEAD
-    burst, flow = single2lrburst(img, 6, downsample_factor=2, transformation_params=transformation_params)
-=======
     burst, flow = single2lrburst(img, 4, downsample_factor=1, transformation_params=transformation_params)
->>>>>>> e4fe6ada
     # flow is unussable because it is pointing from moving frame to ref. We would need the opposite
     
     
@@ -562,122 +557,27 @@
     # plt.imshow(cv2.resize(colour_demosaicing.demosaicing_CFA_Bayer_Malvar2004(dec_burst[0], pattern='BGGR'), None, fx = params["merging"]['scale'], fy = params["merging"]['scale'], interpolation=cv2.INTER_CUBIC))
 
 #%% aligning LK on bayer
-    df = pd.DataFrame()
-
     ground_truth_flow = flow[1:,:,0,0]
     
     t1 = time()
     fb_alignment = align_fb(dec_burst*255, params)
     print('farneback evaluated : ', time()-t1)
-    eq = evaluate_alignment(fb_alignment[None], burst[1:]/255, burst[0]/255, ground_truth_flow, label = "FarneBack", imshow=True, params=params)
-
-    
-<<<<<<< HEAD
-    ## FFT BM
-    params["block matching"]["grey method"] = "FFT"
-    params["block matching"]['tuning']["tileSizes"] = big_tileSizes
-    pre_alignment = align_bm(dec_burst, params)
-    
-    
-    # mode = "LK"
-    # params["kanade"]["grey method"] = "FFT"
-    # params["kanade"]['tuning']['tileSize'] = big_Ts
-    # label = "BM {}, {} {}, subpixels {}".format(params["block matching"]["grey method"], mode, params["kanade"]["grey method"], params['block matching']['tuning']['subpixels'])
-    # raw_lk_alignment, upscaled_lk_alignment = align_lk(dec_burst, params, pre_alignment, mode)
-    # lk_warped_images, lk_im_EQ = evaluate_alignment(upscaled_lk_alignment, burst[1:]/255, burst[0]/255, ground_truth_flow, label = label, imshow=False, params=params)
-
-    mode = "ICA"
-    params["kanade"]["grey method"] = "FFT"
-    params["kanade"]['tuning']['tileSize'] = big_Ts
-    label = "BM {}, {} {}".format(params["block matching"]["grey method"], mode, params["kanade"]["grey method"])
-    raw_lk_alignment, upscaled_lk_alignment = align_lk(dec_burst, params, pre_alignment, mode)
-    eq = evaluate_alignment(upscaled_lk_alignment, burst[1:]/255, burst[0]/255, ground_truth_flow, label = label, imshow=False, params=params)
-    df[label] = eq
-    
-    params["kanade"]["grey method"] = "decimating"
-    params["kanade"]['tuning']['tileSize'] = small_Ts
-    label = "BM {}, {} {}".format(params["block matching"]["grey method"], mode, params["kanade"]["grey method"])
-    raw_lk_alignment, upscaled_lk_alignment = align_lk(dec_burst, params, pre_alignment, mode)
-    eq = evaluate_alignment(upscaled_lk_alignment, burst[1:]/255, burst[0]/255, ground_truth_flow,  label = label, imshow=False, params=params)
-    df[label] = eq
-
-    # params["kanade"]["grey method"] = "gauss"
-    # params["kanade"]['tuning']['tileSize'] = small_Ts
-    # label = "BM {}, LK {}".format(params["block matching"]["grey method"],  params["kanade"]["grey method"])
-    # raw_lk_alignment, upscaled_lk_alignment = align_lk(dec_burst, params, pre_alignment)
-    # lk_warped_images, lk_im_EQ = evaluate_alignment(upscaled_lk_alignment, burst[1:]/255, burst[0]/255, ground_truth_flow,  label = label, imshow=False, params=params)
-
-    params["kanade"]["grey method"] = "demosaicing"
-    params["kanade"]['tuning']['tileSize'] = big_Ts
-    label = "BM {}, {} {}".format(params["block matching"]["grey method"], mode, params["kanade"]["grey method"])
-    raw_lk_alignment, upscaled_lk_alignment = align_lk(dec_burst, params, pre_alignment, mode)
-    eq = evaluate_alignment(upscaled_lk_alignment, burst[1:]/255, burst[0]/255, ground_truth_flow, label = label, imshow=False, params=params)
-    df[label] = eq
-    
-    # demosaicing BM
-    params["block matching"]["grey method"] = "demosaicing"
-    params["block matching"]['tuning']["tileSizes"] = big_tileSizes
-    pre_alignment = align_bm(dec_burst, params)
-    
-    params["kanade"]["grey method"] = "decimating"
-    params["kanade"]['tuning']['tileSize'] = small_Ts
-    label = "BM {}, {} {}".format(params["block matching"]["grey method"], mode, params["kanade"]["grey method"])
-    raw_lk_alignment, upscaled_lk_alignment = align_lk(dec_burst, params, pre_alignment, mode)
-    eq = evaluate_alignment(upscaled_lk_alignment, burst[1:]/255, burst[0]/255, ground_truth_flow,  label = label, imshow=False, params=params)
-    df[label] = eq
-    
-    params["kanade"]["grey method"] = "FFT"
-    params["kanade"]['tuning']['tileSize'] = big_Ts
-    label = "BM {}, {} {}".format(params["block matching"]["grey method"], mode, params["kanade"]["grey method"])
-    raw_lk_alignment, upscaled_lk_alignment = align_lk(dec_burst, params, pre_alignment, mode)
-    eq = evaluate_alignment(upscaled_lk_alignment, burst[1:]/255, burst[0]/255, ground_truth_flow, label = label, imshow=False, params=params)
-    df[label] = eq
-    
-    params["kanade"]["grey method"] = "demosaicing"
-    params["kanade"]['tuning']['tileSize'] = big_Ts
-    label = "BM {}, {} {}".format(params["block matching"]["grey method"], mode, params["kanade"]["grey method"])
-    raw_lk_alignment, upscaled_lk_alignment = align_lk(dec_burst, params, pre_alignment, mode)
-    eq = evaluate_alignment(upscaled_lk_alignment, burst[1:]/255, burst[0]/255, ground_truth_flow, label = label, imshow=False, params=params)
-    df[label] = eq
-=======
+    fb_warped_images, fb_im_EQ = evaluate_alignment(fb_alignment[None], burst[1:]/255, burst[0]/255, ground_truth_flow, label = "FarneBack", imshow=True, params=params)
+
+    
     ## FFT 
     # pre_alignment = align_bm(dec_burst/255, params, debug=True, cuda_al=False)
     # evaluate_bm(pre_alignment, ground_truth_flow, params, label='numpy')
     pre_alignment = align_bm(dec_burst/255, params, debug=True, cuda_al=True)
     evaluate_bm(pre_alignment, ground_truth_flow, params, label='cuda')
 
->>>>>>> e4fe6ada
-
-    
-<<<<<<< HEAD
-    params["kanade"]["grey method"] = "decimating"
-    params["kanade"]['tuning']['tileSize'] = small_Ts
-    label = "BM {}, {} {}".format(params["block matching"]["grey method"], mode, params["kanade"]["grey method"])
-    raw_lk_alignment, upscaled_lk_alignment = align_lk(dec_burst, params, pre_alignment, mode)
-    eq = evaluate_alignment(upscaled_lk_alignment, burst[1:]/255, burst[0]/255, ground_truth_flow,  label = label, imshow=False, params=params)
-    df[label] = eq
-    
-    params["kanade"]["grey method"] = "FFT"
-    params["kanade"]['tuning']['tileSize'] = big_Ts
-    label = "BM {}, {} {}".format(params["block matching"]["grey method"], mode, params["kanade"]["grey method"])
-    raw_lk_alignment, upscaled_lk_alignment = align_lk(dec_burst, params, pre_alignment, mode)
-    eq = evaluate_alignment(upscaled_lk_alignment, burst[1:]/255, burst[0]/255, ground_truth_flow, label = label, imshow=False, params=params)
-    df[label] = eq
-
-    params["kanade"]["grey method"] = "demosaicing"
-    params["kanade"]['tuning']['tileSize'] = big_Ts
-    label = "BM {}, {} {}".format(params["block matching"]["grey method"], mode, params["kanade"]["grey method"])
-    raw_lk_alignment, upscaled_lk_alignment = align_lk(dec_burst, params, pre_alignment, mode)
-    eq = evaluate_alignment(upscaled_lk_alignment, burst[1:]/255, burst[0]/255, ground_truth_flow, label = label, imshow=False, params=params)
-    df[label] = eq
-    
-=======
+
+    
     label = "BM {}, LK {}".format(params["block matching"]["grey method"],  params["kanade"]["grey method"])
     raw_lk_alignment, upscaled_lk_alignment = align_lk(dec_burst, params, pre_alignment[-1])
     lk_warped_images, lk_im_EQ = evaluate_alignment(upscaled_lk_alignment, burst[1:]/255, burst[0]/255, ground_truth_flow, label = label, imshow=False, params=params)
 
 
->>>>>>> e4fe6ada
 #%% plot flow
     maxrad = 10
     
